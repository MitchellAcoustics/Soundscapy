--- conflicted
+++ resolved
@@ -1,12 +1,7 @@
 """
 Functions for calculating various acoustic and psychoacoustic metrics for audio signals.
 
-<<<<<<< HEAD
 It includes implementations for single-channel and two-channel signals,
-=======
-This module provides functions for calculating various acoustic and psychoacoustic metrics
-for audio signals. It includes implementations for single-channel and two-channel signals,
->>>>>>> 85eecdbb
 as well as wrapper functions for different libraries such as Acoustic Toolbox, MoSQITo,
 and scikit-maad.
 
@@ -16,7 +11,6 @@
 mosqito_metric_1ch : Calculate a MoSQITo psychoacoustic metric for a single channel
     signal.
 maad_metric_1ch : Run a metric from the scikit-maad library on a single channel signal.
-<<<<<<< HEAD
 acoustics_metric_1ch : Run a metric from the Acoustic Toolbox on a single channel
     object.
 acoustics_metric_2ch : Run a metric from the Acoustic Toolbox on a Binaural object.
@@ -26,12 +20,6 @@
     library (replaced with `acoustics_metric_2ch`).
 pyacoustics_metric_2ch: Deprecated function for running a metric from the PyAcoustics
     library (replaced with `acoustics_metric_2ch`).
-=======
-acoustics_metric_1ch : Run a metric from the Acoustic Toolbox on a single channel object.
-acoustics_metric_2ch : Run a metric from the Acoustic Toolbox on a Binaural object.
-pyacoustics_metric_1ch: Deprecated function for running a metric from the PyAcoustics library (replaced with `acoustics_metric_1ch`).
-pyacoustics_metric_2ch: Deprecated function for running a metric from the PyAcoustics library (replaced with `acoustics_metric_2ch`).
->>>>>>> 85eecdbb
 mosqito_metric_2ch : Calculate metrics from MoSQITo for a two-channel signal.
 maad_metric_2ch : Run a metric from the scikit-maad library on a binaural signal.
 prep_multiindex_df : Prepare a MultiIndex dataframe from a dictionary of results.
@@ -49,7 +37,6 @@
 import concurrent.futures
 import multiprocessing as mp
 import warnings
-<<<<<<< HEAD
 from typing import Literal, TypedDict
 
 try:
@@ -60,12 +47,6 @@
 import numpy as np
 import pandas as pd
 from acoustic_toolbox import Signal
-=======
-from typing import Dict, List, Optional, Tuple, Union
-
-import numpy as np
-import pandas as pd
->>>>>>> 85eecdbb
 from loguru import logger
 from maad.features import all_spectral_alpha_indices, all_temporal_alpha_indices
 from maad.sound import spectrogram
@@ -207,7 +188,7 @@
         Name of the metric to calculate. Options are "loudness_zwtv",
         "roughness_dw", "sharpness_din_from_loudness", "sharpness_din_perseg",
         or "sharpness_din_tv".
-    statistics : Tuple[Union[int, str], ...], optional
+    statistics : tuple[int | str, ...], optional
         Statistics to calculate on the metric results.
     label : str, optional
         Label to use for the metric in the results. If None, uses a default label.
@@ -463,11 +444,7 @@
 def acoustics_metric_1ch(
     s,
     metric: str,
-<<<<<<< HEAD
     statistics: list[int | str] = (
-=======
-    statistics: List[Union[int, str]] = (
->>>>>>> 85eecdbb
         5,
         10,
         50,
@@ -520,10 +497,7 @@
     See Also
     --------
     acoustic_toolbox
-<<<<<<< HEAD
-
-=======
->>>>>>> 85eecdbb
+
     """
     logger.debug(f"Calculating acoustics metric: {metric}")
 
@@ -660,7 +634,7 @@
 def acoustics_metric_2ch(
     b,
     metric: str,
-    statistics: Union[Tuple, List] = (
+    statistics: tuple | list = (
         5,
         10,
         50,
@@ -673,7 +647,7 @@
         "skew",
     ),
     label: str | None = None,
-    channel_names: Tuple[str, str] = ("Left", "Right"),
+    channel_names: tuple[str, str] = ("Left", "Right"),
     as_df: bool = False,
     return_time_series: bool = False,
     func_args={},
@@ -716,10 +690,7 @@
     See Also
     --------
     acoustics_metric_1ch
-<<<<<<< HEAD
-
-=======
->>>>>>> 85eecdbb
+
     """
     logger.debug(f"Calculating acoustics metric for 2 channels: {metric}")
 
@@ -786,11 +757,7 @@
         "skew",
     ),
     label: str | None = None,
-<<<<<<< HEAD
     channel_names: tuple[str, str] = ("Left", "Right"),
-=======
-    channel_names: Tuple[str, str] = ("Left", "Right"),
->>>>>>> 85eecdbb
     return_time_series: bool = False,
     func_args={},
 ):
