--- conflicted
+++ resolved
@@ -286,24 +286,6 @@
     This calculation is based on the formulae given in Aletta et. al. (2024), adapted from ISO12913-3.
     These formulae were developed to enable the use of adjusted angles and are as follows:
 
-<<<<<<< HEAD
-    .. math::
-        P_{ISO} = \\frac{1}{\\lambda_{pl}} \\sum_{i=1}^{8} \\cos(\\theta_i) \\cdot \\sigma_i
-
-    .. math::
-        E_{ISO} = \\frac{1}{\\lambda_{ev}} \\sum_{i=1}^{8} \\sin(\\theta_i) \\cdot \\sigma_i
-
-    where i indexes each circumplex scale, :math:`\theta_i` is the adjusted angle for the circumplex scale for the
-    appropriate language, and :math:`\\sigma_i` is the response value for the circumplex scale.
-    The :math:`\\frac{1}{\\lambda}` provides a scaling factor (equivalent to the :math:`\\frac{1}{(4 + \\sqrt{32})}`
-    from ISO 12913-3) to bring the range of ISOPleasant, ISOEventful to (-1, +1):
-
-    .. math::
-        \\lambda_{pl} = \\frac{\\rho}{2} \\sum_{i=1}^{8} \\left| \\cos(\\theta_i) \\right|
-
-    where :math:`\\rho` is the range of the PAQ values (i.e. 5 - 1 = 4). :math:`\\lambda_{ev}` is calculated in the same
-    but using :math:`\\sin(\\theta_i)` as before.
-=======
     $$
     P_{ISO} = \\frac{1}{\\lambda_{pl}} \\sum_{i=1}^{8} \\cos(\\theta_i) \\cdot \\sigma_i
     $$
@@ -322,7 +304,6 @@
 
     where $\\rho$ is the range of the PAQ values (i.e. 5 - 1 = 4). $\\lambda_{ev}$ is calculated in the same
     but using $\\sin(\\theta_i)$ as before.
->>>>>>> 7abca042
 
     Parameters
     ----------
@@ -345,11 +326,6 @@
         )
 
     return iso_pl
-<<<<<<< HEAD
-
-
-def adj_iso_ev(values, angles, scale=None):
-=======
 
 
 def adj_iso_ev(values, angles, scale=None):
@@ -390,7 +366,6 @@
     float
 
     """
->>>>>>> 7abca042
     iso_ev = np.sum(
         [np.sin(np.deg2rad(angle)) * values[i] for i, angle in enumerate(angles)]
     )
