<<<<<<< HEAD
import pandas as pd

from soundscapy.analysis.metrics import *
=======
>>>>>>> 839069e7
import multiprocessing as mp

import pandas as pd

<<<<<<< HEAD
=======
from soundscapy.analysis.metrics import *

>>>>>>> 839069e7
DEFAULT_LABELS = {
    "LZeq": "LZeq",
    "LCeq": "LCeq",
    "LAeq": "LAeq",
    "Leq": "Leq",
    "SEL": "SEL",
    "loudness_zwtv": "N",
    "roughness_dw": "R",
    "sharpness_din_perseg": "S",
    "sharpness_din_from_loudness": "S",
    "sharpness_din_tv": "S",
}

<<<<<<< HEAD
=======

>>>>>>> 839069e7
# 2ch Metrics calculations


def pyacoustics_metric_2ch(
    b,
    metric: str,
    statistics: Union[tuple, list] = (
        5,
        10,
        50,
        90,
        95,
        "avg",
        "max",
        "min",
        "kurt",
        "skew",
    ),
    label: str = None,
    channel_names: Union[tuple, list] = ("Left", "Right"),
    as_df: bool = False,
    return_time_series: bool = False,
    verbose: bool = False,
    func_args={},
):
    """Run a metric from the python acoustics library on a Binaural object.

    Parameters
    ----------
    b : Binaural
        Binaural signal to calculate the metric for
    metric : {"LZeq", "Leq", "LAeq", "LCeq", "SEL"}
        The metric to run
    statistics : tuple or list, optional
        List of level statistics to calculate (e.g. L_5, L_90, etc),
            by default (5, 10, 50, 90, 95, "avg", "max", "min", "kurt", "skew")
    label : str, optional
        Label to use for the metric in the results dictionary, by default None
        If None, will pull from default label for that metric given in DEFAULT_LABELS
    channel_names : tuple or list, optional
        Custom names for the channels, by default ("Left", "Right")
    as_df : bool, optional
        Whether to return a pandas DataFrame, by default False
        If True, returns a MultiIndex Dataframe with ("Recording", "Channel") as the index.
    return_time_series : bool, optional
        Whether to return the time series of the metric, by default False
        Cannot return time series if as_df is True
    verbose : bool, optional
        Whether to print status updates, by default False
    func_args : dict, optional
        Arguments to pass to the metric function, by default {}

    Returns
    -------
    dict or pd.DataFrame
        Dictionary of results if as_df is False, otherwise a pandas DataFrame

    See Also
    --------
    sq_metrics.pyacoustics_metric_1ch
    """
    if b.channels != 2:
        raise ValueError(
            "Must be 2 channel signal. Use `pyacoustics_metric_1ch instead`."
        )

    if verbose:
        print(f" - Calculating Python Acoustics metrics: {metric}")
    res_l = pyacoustics_metric_1ch(
        b[0],
        metric,
        statistics,
        label,
        as_df=False,
        return_time_series=return_time_series,
        func_args=func_args,
    )

    res_r = pyacoustics_metric_1ch(
        b[1],
        metric,
        statistics,
        label,
        as_df=False,
        return_time_series=return_time_series,
        func_args=func_args,
    )

    res = {channel_names[0]: res_l, channel_names[1]: res_r}
    if not as_df:
        return res
    try:
        rec = b.recording
    except AttributeError:
        rec = 0
    df = pd.DataFrame.from_dict(res, orient="index")
    df["Recording"] = rec
    df["Channel"] = df.index
    df.set_index(["Recording", "Channel"], inplace=True)
    return df


def _parallel_mosqito_metric_2ch(
    b,
    metric: str,
    statistics: Union[tuple, list] = (
        5,
        10,
        50,
        90,
        95,
        "avg",
        "max",
        "min",
        "kurt",
        "skew",
    ),
    label: str = None,
    channel_names: Union[tuple, list] = ("Left", "Right"),
    return_time_series: bool = False,
    func_args={},
):
    """Run a metric from the mosqito library on a Binaural object.

    Parameters
    ----------
    b : Binaural
        Binaural signal to calculate the metric for
    metric : {"LZeq", "Leq", "LAeq", "LCeq", "SEL"}
        The metric to run
    statistics : tuple or list, optional
        List of level statistics to calculate (e.g. L_5, L_90, etc),
            by default (5, 10, 50, 90, 95, "avg", "max", "min", "kurt", "skew")
    label : str, optional
        Label to use for the metric in the results dictionary, by default None
        If None, will pull from default label for that metric given in DEFAULT_LABELS
    channel_names : tuple or list, optional
        Custom names for the channels, by default ("Left", "Right")
    return_time_series : bool, optional
        Whether to return the time series of the metric, by default False
        Cannot return time series if as_df is True
    func_args : dict, optional
        Arguments to pass to the metric function, by default {}

    Returns
    -------
    dict or pd.DataFrame
        Dictionary of results if as_df is False, otherwise a pandas DataFrame

    See Also
    --------
    sq_metrics.mosqito_metric_1ch
    """
    pool = mp.Pool(mp.cpu_count())
    result_objects = pool.starmap(
        mosqito_metric_1ch,
        [
            (
                b[i],
                metric,
                statistics,
                label,
                False,
                return_time_series,
                func_args,
            )
            for i in [0, 1]
        ],
    )

    pool.close()
    return {channel: result_objects[i] for i, channel in enumerate(channel_names)}


def mosqito_metric_2ch(
    b,
    metric: str,
    statistics: Union[tuple, list] = (
        5,
        10,
        50,
        90,
        95,
        "avg",
        "max",
        "min",
        "kurt",
        "skew",
    ),
    label: str = None,
    channel_names: Union[tuple, list] = ("Left", "Right"),
    as_df: bool = False,
    return_time_series: bool = False,
    parallel: bool = True,
    verbose: bool = False,
    func_args={},
):
    """function for calculating metrics from Mosqito.

    Parameters
    ----------
    b : Binaural
        Binaural signal to calculate the sound quality indices for
    metric : {"loudness_zwtv", "sharpness_din_from_loudness", "sharpness_din_perseg",
    "sharpness_din_tv", "roughness_dw"}
        Metric to calculate
    statistics : tuple or list, optional
        List of level statistics to calculate (e.g. L_5, L_90, etc.),
            by default (5, 10, 50, 90, 95, "avg", "max", "min", "kurt", "skew")
    label : str, optional
        Label to use for the metric in the results dictionary, by default None
        If None, will pull from default label for that metric given in DEFAULT_LABELS
    channel_names : tuple or list, optional
        Custom names for the channels, by default ("Left", "Right")
    as_df : bool, optional
        Whether to return a pandas DataFrame, by default False
        If True, returns a MultiIndex Dataframe with ("Recording", "Channel") as the index.
    return_time_series : bool, optional
        Whether to return the time series of the metric, by default False
        Only works for metrics that return a time series array.
        Cannot be returned in a dataframe. Will raise a warning if both `as_df`
        and `return_time_series` are True and will only return the DataFrame with the other stats.
    parallel : bool, optional
        Whether to run the channels in parallel, by default True
        If False, will run each channel sequentially.
        If being run as part of a larger parallel analysis (e.g. processing many recordings at once), this will
        automatically be set to False.
    verbose : bool, optional
        Whether to print status updates, by default False
    func_args : dict, optional
        Additional arguments to pass to the metric function, by default {}

    Returns
    -------
    dict or pd.DataFrame
        Dictionary of results if as_df is False, otherwise a pandas DataFrame
    """
    if b.channels != 2:
        raise ValueError("Must be 2 channel signal. Use `mosqito_metric_1ch` instead.")
    if verbose:
        if metric == "sharpness_din_from_loudness":
            print(
                " - Calculating MoSQITo metrics: `sharpness_din` from `loudness_zwtv`"
            )
        else:
            print(f" - Calculating MoSQITo metric: {metric}")

    # Make sure we're not already running in a parallel process
    # (e.g. if called from `parallel_process`)
    if mp.current_process().daemon:
        parallel = False
    if parallel:
        res = _parallel_mosqito_metric_2ch(
            b, metric, statistics, label, channel_names, return_time_series
        )

    else:
        res_l = mosqito_metric_1ch(
            b[0],
            metric,
            statistics,
            label,
            as_df=False,
            return_time_series=return_time_series,
            func_args=func_args,
        )

        res_r = mosqito_metric_1ch(
            b[1],
            metric,
            statistics,
            label,
            as_df=False,
            return_time_series=return_time_series,
            func_args=func_args,
        )

        res = {channel_names[0]: res_l, channel_names[1]: res_r}
    if not as_df:
        return res
    try:
        rec = b.recording
    except AttributeError:
        rec = 0
    df = pd.DataFrame.from_dict(res, orient="index")
    df["Recording"] = rec
    df["Channel"] = df.index
    df.set_index(["Recording", "Channel"], inplace=True)
    return df


def maad_metric_2ch(
    b,
    metric: str,
    channel_names: Union[tuple, list] = ("Left", "Right"),
    as_df: bool = False,
    verbose: bool = False,
    func_args={},
):
    """Run a metric from the scikit-maad library (or suite of indices) on a binaural signal.

    Currently only supports running all the alpha indices at once.

    Parameters
    ----------
    b : Binaural
        Binaural signal to calculate the alpha indices for
    metric : {"all_temporal_alpha_indices", "all_spectral_alpha_indices"}
        Metric to calculate
    channel_names : tuple or list, optional
        Custom names for the channels, by default ("Left", "Right").
    as_df : bool, optional
        Whether to return a pandas DataFrame, by default False
        If True, returns a MultiIndex Dataframe with ("Recording", "Channel") as the index.
    verbose : bool, optional
        Whether to print status updates, by default False
    func_args : dict, optional
        Additional arguments to pass to the metric function, by default {}

    Returns
    -------
    dict or pd.DataFrame
        Dictionary of results if as_df is False, otherwise a pandas DataFrame

    See Also
    --------
    scikit-maad library
    `sq_metrics.maad_metric_1ch`

    """
    if b.channels != 2:
        raise ValueError("Must be 2 channel signal. Use `maad_metric_1ch` instead.")
    if verbose:
        print(f" - Calculating scikit-maad {metric}")
    res_l = maad_metric_1ch(b[0], metric, as_df=False)
    res_r = maad_metric_1ch(b[1], metric, as_df=False)
    res = {channel_names[0]: res_l, channel_names[1]: res_r}
    if not as_df:
        return res
    try:
        rec = b.recording
    except AttributeError:
        rec = 0
    df = pd.DataFrame.from_dict(res, orient="index")
    df["Recording"] = rec
    df["Channel"] = df.index
    df.set_index(["Recording", "Channel"], inplace=True)
    return df


# Analysis dataframe functions
def prep_multiindex_df(dictionary: dict, label: str = "Leq", incl_metric: bool = True):
    """df help to prepare a MultiIndex dataframe from a dictionary of results

    Parameters
    ----------
    dictionary : dict
        Dict of results with recording name as key, channels {"Left", "Right"} as second key, and Leq metric as value
    label : str, optional
        Name of metric included, by default "Leq"
    incl_metric : bool, optional
        Whether to include the metric value in the resulting dataframe, by default True
        If False, will only set up the DataFrame with the proper MultiIndex
    Returns
    -------
    pd.DataFrame
        Index includes "Recording" and "Channel" with a column for each index if `incl_metric`.

    """
    new_dict = {}
    for outerKey, innerDict in dictionary.items():
        for innerKey, values in innerDict.items():
            new_dict[(outerKey, innerKey)] = values
    idx = pd.MultiIndex.from_tuples(new_dict.keys())
    df = pd.DataFrame(new_dict.values(), index=idx, columns=[label])
    df.index.names = ["Recording", "Channel"]
    if not incl_metric:
        df = df.drop(columns=[label])
    return df


def add_results(results_df: pd.DataFrame, metric_results: pd.DataFrame):
    """Add results to MultiIndex dataframe

    Parameters
    ----------
    results_df : pd.DataFrame
        MultiIndex dataframe to add results to
    metric_results : pd.DataFrame
        MultiIndex dataframe of results to add

    Returns
    -------
    pd.DataFrame
        Index includes "Recording" and "Channel" with a column for each index.
    """
    if not set(metric_results.columns).issubset(set(results_df.columns)):
        # Check if results_df already has the columns in results
        results_df = results_df.join(metric_results)
    else:
        results_df.update(metric_results, errors="ignore")
    return results_df


def process_all_metrics(
    b,
    analysis_settings,
    parallel: bool = True,
    verbose: bool = False,
):
    """Loop through all metrics included in `analysis_settings` and add results to `results_df`

    Parameters
    ----------
    b : Binaural
        Binaural signal to process
    analysis_settings : AnalysisSettings
        Settings for analysis, including `run` tag for whether to run a metric
    parallel : bool, optional
        Whether to run the channels in parallel for `binaural.mosqito_metric_2ch`, by default True
        If False, will run each channel sequentially.
        If being run as part of a larger parallel analysis (e.g. processing many recordings at once), this will
        automatically be set to False.
        Applies only to `binaural.mosqito_metric_2ch`. The other metrics are considered fast enough not to bother.
    verbose : bool, optional
        Whether to print status updates, by default False

    Returns
    -------
    pd.DataFrame
        MultiIndex DataFrame with results from all metrics for one Binaural recording
    """
    if verbose:
        print(f"Processing {b.recording}")

    idx = pd.MultiIndex.from_tuples(((b.recording, "Left"), (b.recording, "Right")))
    results_df = pd.DataFrame(index=idx)
    results_df.index.names = ["Recording", "Channel"]

    # Loop through options in analysis_settings
    for library in analysis_settings.keys():
        # Python Acoustics metrics
        if library == "PythonAcoustics":
            for metric in analysis_settings[library].keys():
                results_df = pd.concat(
                    (
                        results_df,
                        b.pyacoustics_metric(
                            metric, verbose=verbose, analysis_settings=analysis_settings
                        ),
                    ),
                    axis=1,
                )
        # MoSQITO metrics
        elif library == "MoSQITo":
            for metric in analysis_settings[library].keys():
                results_df = pd.concat(
                    (
                        results_df,
                        b.mosqito_metric(
                            metric,
                            parallel=parallel,
                            verbose=verbose,
                            analysis_settings=analysis_settings,
                        ),
                    ),
                    axis=1,
                )
        # scikit-maad metrics
        elif library == "scikit-maad":
            for metric in analysis_settings[library].keys():
                results_df = pd.concat(
                    (
                        results_df,
                        b.maad_metric(
                            metric, verbose=verbose, analysis_settings=analysis_settings
                        ),
                    ),
                    axis=1,
                )

    return results_df


# %%<|MERGE_RESOLUTION|>--- conflicted
+++ resolved
@@ -1,18 +1,9 @@
-<<<<<<< HEAD
+import multiprocessing as mp
+
 import pandas as pd
 
 from soundscapy.analysis.metrics import *
-=======
->>>>>>> 839069e7
-import multiprocessing as mp
-
-import pandas as pd
-
-<<<<<<< HEAD
-=======
-from soundscapy.analysis.metrics import *
-
->>>>>>> 839069e7
+
 DEFAULT_LABELS = {
     "LZeq": "LZeq",
     "LCeq": "LCeq",
@@ -26,10 +17,6 @@
     "sharpness_din_tv": "S",
 }
 
-<<<<<<< HEAD
-=======
-
->>>>>>> 839069e7
 # 2ch Metrics calculations
 
 
